--- conflicted
+++ resolved
@@ -16,108 +16,6 @@
 
 pub static SHARED_CLIENT: OnceCell<SubxtClient> = OnceCell::new();
 
-<<<<<<< HEAD
-=======
-macro_rules! impl_atomic_u32_parameter_types {
-	($mod:ident, $name:ident) => {
-		mod $mod {
-			use std::sync::atomic::{AtomicU32, Ordering};
-
-			static VAL: AtomicU32 = AtomicU32::new(0);
-
-			pub struct $name;
-			impl $name {
-				pub fn get() -> u32 {
-					VAL.load(Ordering::SeqCst)
-				}
-			}
-
-			impl<I: From<u32>> frame_support::traits::Get<I> for $name {
-				fn get() -> I {
-					I::from(Self::get())
-				}
-			}
-
-			impl $name {
-				pub fn set(val: u32) {
-					VAL.store(val, std::sync::atomic::Ordering::SeqCst);
-				}
-			}
-		}
-
-		pub use $mod::$name;
-	};
-}
-
-mod max_weight {
-	use std::sync::atomic::{AtomicU64, Ordering};
-
-	static VAL: AtomicU64 = AtomicU64::new(0);
-
-	pub struct MaxWeight;
-
-	impl MaxWeight {
-		pub fn get() -> u64 {
-			VAL.load(Ordering::SeqCst)
-		}
-	}
-
-	impl<I: From<u64>> frame_support::traits::Get<I> for MaxWeight {
-		fn get() -> I {
-			I::from(Self::get())
-		}
-	}
-
-	impl MaxWeight {
-		pub fn set(val: u64) {
-			VAL.store(val, std::sync::atomic::Ordering::SeqCst);
-		}
-	}
-}
-
-mod db_weight {
-	use frame_support::weights::RuntimeDbWeight;
-	use std::sync::atomic::{AtomicU64, Ordering};
-
-	static READ: AtomicU64 = AtomicU64::new(0);
-	static WRITE: AtomicU64 = AtomicU64::new(0);
-
-	pub struct DbWeight;
-
-	impl DbWeight {
-		pub fn get() -> RuntimeDbWeight {
-			RuntimeDbWeight {
-				read: READ.load(Ordering::SeqCst),
-				write: WRITE.load(Ordering::SeqCst),
-			}
-		}
-
-		pub fn set(weight: RuntimeDbWeight) {
-			READ.store(weight.read, Ordering::SeqCst);
-			WRITE.store(weight.write, Ordering::SeqCst)
-		}
-	}
-
-	impl<I: From<RuntimeDbWeight>> frame_support::traits::Get<I> for DbWeight {
-		fn get() -> I {
-			I::from(Self::get())
-		}
-	}
-}
-
-use crate::prelude::*;
-use frame_support::{traits::ConstU32, weights::Weight, BoundedVec};
-
-pub mod static_types {
-	use super::*;
-
-	impl_atomic_u32_parameter_types!(max_length, MaxLength);
-	impl_atomic_u32_parameter_types!(max_votes_per_voter, MaxVotesPerVoter);
-	pub use db_weight::DbWeight;
-	pub use max_weight::MaxWeight;
-}
-
->>>>>>> 1588fc6d
 #[cfg(feature = "westend")]
 pub mod westend {
 	use super::*;
